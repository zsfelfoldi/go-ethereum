--- conflicted
+++ resolved
@@ -245,11 +245,7 @@
 		}
 	}
 
-<<<<<<< HEAD
-	if len(obj) >= 2 {
-=======
-	if len(obj) >= 2 && obj[1] != nil {
->>>>>>> a2333bcb
+	if len(obj) >= 2 && obj[1] != nil {
 		if addr, ok := obj[1].(string); ok {
 			args.ContractAddress = addr
 		} else {
@@ -271,11 +267,7 @@
 		return shared.NewDecodeParamError(err.Error())
 	}
 
-<<<<<<< HEAD
-	if len(obj) >= 1 {
-=======
 	if len(obj) >= 1 && obj[0] != nil {
->>>>>>> a2333bcb
 		if hashreg, ok := obj[0].(string); ok {
 			args.HashReg = hashreg
 		} else {
@@ -283,11 +275,7 @@
 		}
 	}
 
-<<<<<<< HEAD
-	if len(obj) >= 2 {
-=======
-	if len(obj) >= 2 && obj[1] != nil {
->>>>>>> a2333bcb
+	if len(obj) >= 2 && obj[1] != nil {
 		if sender, ok := obj[1].(string); ok {
 			args.Sender = sender
 		} else {
@@ -309,11 +297,7 @@
 		return shared.NewDecodeParamError(err.Error())
 	}
 
-<<<<<<< HEAD
-	if len(obj) >= 1 {
-=======
 	if len(obj) >= 1 && obj[0] != nil {
->>>>>>> a2333bcb
 		if urlhint, ok := obj[0].(string); ok {
 			args.UrlHint = urlhint
 		} else {
@@ -321,11 +305,7 @@
 		}
 	}
 
-<<<<<<< HEAD
-	if len(obj) >= 2 {
-=======
-	if len(obj) >= 2 && obj[1] != nil {
->>>>>>> a2333bcb
+	if len(obj) >= 2 && obj[1] != nil {
 		if sender, ok := obj[1].(string); ok {
 			args.Sender = sender
 		} else {
@@ -424,30 +404,19 @@
 	}
 
 	if len(obj) >= 1 {
-<<<<<<< HEAD
-		if sender, ok := obj[1].(string); ok {
-=======
 		if sender, ok := obj[0].(string); ok {
->>>>>>> a2333bcb
 			args.Sender = sender
 		} else {
 			return shared.NewInvalidTypeError("Sender", "not a string")
 		}
 	}
 
-<<<<<<< HEAD
-	if sender, ok := obj[1].(string); ok {
-		args.ContentHash = sender
-	} else {
-		return shared.NewInvalidTypeError("ContentHash", "not a string")
-=======
 	if len(obj) >= 2 {
 		if sender, ok := obj[1].(string); ok {
 			args.ContentHash = sender
 		} else {
 			return shared.NewInvalidTypeError("ContentHash", "not a string")
 		}
->>>>>>> a2333bcb
 	}
 
 	if len(obj) >= 3 {
@@ -509,11 +478,7 @@
 		}
 	}
 
-<<<<<<< HEAD
-	if len(obj) >= 2 {
-=======
-	if len(obj) >= 2 && obj[1] != nil {
->>>>>>> a2333bcb
+	if len(obj) >= 2 && obj[1] != nil {
 		if path, ok := obj[1].(string); ok {
 			args.Path = path
 		} else {
