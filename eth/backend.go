package eth

import (
	"crypto/ecdsa"
	"encoding/json"
	"fmt"
	"io/ioutil"
	"math/big"
	"os"
	"path/filepath"
	"strings"
	"time"

	"github.com/ethereum/ethash"
	"github.com/ethereum/go-ethereum/accounts"
	"github.com/ethereum/go-ethereum/bzz"
	"github.com/ethereum/go-ethereum/common"
	"github.com/ethereum/go-ethereum/common/compiler"
	"github.com/ethereum/go-ethereum/core"
	"github.com/ethereum/go-ethereum/core/types"
	"github.com/ethereum/go-ethereum/core/vm"
	"github.com/ethereum/go-ethereum/crypto"
	"github.com/ethereum/go-ethereum/eth/downloader"
	"github.com/ethereum/go-ethereum/ethdb"
	"github.com/ethereum/go-ethereum/event"
	"github.com/ethereum/go-ethereum/logger"
	"github.com/ethereum/go-ethereum/logger/glog"
	"github.com/ethereum/go-ethereum/metrics"
	"github.com/ethereum/go-ethereum/miner"
	"github.com/ethereum/go-ethereum/p2p"
	"github.com/ethereum/go-ethereum/p2p/discover"
	"github.com/ethereum/go-ethereum/p2p/nat"
	"github.com/ethereum/go-ethereum/whisper"
)

const (
	epochLength    = 30000
	ethashRevision = 23

	autoDAGcheckInterval = 10 * time.Hour
	autoDAGepochHeight   = epochLength / 2
)

var (
	jsonlogger = logger.NewJsonLogger()

	defaultBootNodes = []*discover.Node{
		// ETH/DEV Go Bootnodes
		discover.MustParseNode("enode://a979fb575495b8d6db44f750317d0f4622bf4c2aa3365d6af7c284339968eef29b69ad0dce72a4d8db5ebb4968de0e3bec910127f134779fbcb0cb6d3331163c@52.16.188.185:30303"),
		discover.MustParseNode("enode://de471bccee3d042261d52e9bff31458daecc406142b401d4cd848f677479f73104b9fdeb090af9583d3391b7f10cb2ba9e26865dd5fca4fcdc0fb1e3b723c786@54.94.239.50:30303"),
		// ETH/DEV cpp-ethereum (poc-9.ethdev.com)
		discover.MustParseNode("enode://487611428e6c99a11a9795a6abe7b529e81315ca6aad66e2a2fc76e3adf263faba0d35466c2f8f68d561dbefa8878d4df5f1f2ddb1fbeab7f42ffb8cd328bd4a@5.1.83.226:30303"),
	}

	staticNodes  = "static-nodes.json"  // Path within <datadir> to search for the static node list
	trustedNodes = "trusted-nodes.json" // Path within <datadir> to search for the trusted node list
)

type Config struct {
	Name         string
	NetworkId    int
	GenesisNonce int

	BlockChainVersion  int
	SkipBcVersionCheck bool // e.g. blockchain export

	DataDir   string
	LogFile   string
	Verbosity int
	LogJSON   string
	VmDebug   bool
	NatSpec   bool
	AutoDAG   bool
	PowTest   bool

	MaxPeers        int
	MaxPendingPeers int
	Discovery       bool
	Port            string

	// Space-separated list of discovery node URLs
	BootNodes string

	// This key is used to identify the node on the network.
	// If nil, an ephemeral key is used.
	NodeKey *ecdsa.PrivateKey

	NAT     nat.Interface
	Shh     bool
	Dial    bool
	Bzz     bool
	BzzPort string
	PowTest bool

	Etherbase      string
	GasPrice       *big.Int
	MinerThreads   int
	AccountManager *accounts.Manager
	SolcPath       string

	GpoMinGasPrice          *big.Int
	GpoMaxGasPrice          *big.Int
	GpoFullBlockRatio       int
	GpobaseStepDown         int
	GpobaseStepUp           int
	GpobaseCorrectionFactor int

	// NewDB is used to create databases.
	// If nil, the default is to create leveldb databases on disk.
	NewDB func(path string) (common.Database, error)
}

func (cfg *Config) parseBootNodes() []*discover.Node {
	if cfg.BootNodes == "" {
		return defaultBootNodes
	}
	var ns []*discover.Node
	for _, url := range strings.Split(cfg.BootNodes, " ") {
		if url == "" {
			continue
		}
		n, err := discover.ParseNode(url)
		if err != nil {
			glog.V(logger.Error).Infof("Bootstrap URL %s: %v\n", url, err)
			continue
		}
		ns = append(ns, n)
	}
	return ns
}

// parseNodes parses a list of discovery node URLs loaded from a .json file.
func (cfg *Config) parseNodes(file string) []*discover.Node {
	// Short circuit if no node config is present
	path := filepath.Join(cfg.DataDir, file)
	if _, err := os.Stat(path); err != nil {
		return nil
	}
	// Load the nodes from the config file
	blob, err := ioutil.ReadFile(path)
	if err != nil {
		glog.V(logger.Error).Infof("Failed to access nodes: %v", err)
		return nil
	}
	nodelist := []string{}
	if err := json.Unmarshal(blob, &nodelist); err != nil {
		glog.V(logger.Error).Infof("Failed to load nodes: %v", err)
		return nil
	}
	// Interpret the list as a discovery node array
	var nodes []*discover.Node
	for _, url := range nodelist {
		if url == "" {
			continue
		}
		node, err := discover.ParseNode(url)
		if err != nil {
			glog.V(logger.Error).Infof("Node URL %s: %v\n", url, err)
			continue
		}
		nodes = append(nodes, node)
	}
	return nodes
}

func (cfg *Config) nodeKey() (*ecdsa.PrivateKey, error) {
	// use explicit key from command line args if set
	if cfg.NodeKey != nil {
		return cfg.NodeKey, nil
	}
	// use persistent key if present
	keyfile := filepath.Join(cfg.DataDir, "nodekey")
	key, err := crypto.LoadECDSA(keyfile)
	if err == nil {
		return key, nil
	}
	// no persistent key, generate and store a new one
	if key, err = crypto.GenerateKey(); err != nil {
		return nil, fmt.Errorf("could not generate server key: %v", err)
	}
	if err := crypto.SaveECDSA(keyfile, key); err != nil {
		glog.V(logger.Error).Infoln("could not persist nodekey: ", err)
	}
	return key, nil
}

type Ethereum struct {
	// Channel for shutting down the ethereum
	shutdownChan chan bool

	// DB interfaces
	blockDb common.Database // Block chain database
	stateDb common.Database // State changes database
	extraDb common.Database // Extra database (txs, etc)

	// Closed when databases are flushed and closed
	databasesClosed chan bool

	//*** SERVICES ***
	// State manager for processing new blocks and managing the over all states
	blockProcessor  *core.BlockProcessor
	txPool          *core.TxPool
	chainManager    *core.ChainManager
	accountManager  *accounts.Manager
	whisper         *whisper.Whisper
	pow             *ethash.Ethash
	protocolManager *ProtocolManager
<<<<<<< HEAD
	downloader      *downloader.Downloader
	Swarm           *bzz.Api
=======
>>>>>>> f346ac37
	SolcPath        string
	solc            *compiler.Solidity

	GpoMinGasPrice          *big.Int
	GpoMaxGasPrice          *big.Int
	GpoFullBlockRatio       int
	GpobaseStepDown         int
	GpobaseStepUp           int
	GpobaseCorrectionFactor int

	net      *p2p.Server
	eventMux *event.TypeMux
	miner    *miner.Miner

	// logger logger.LogSystem

	Mining        bool
	MinerThreads  int
	NatSpec       bool
	DataDir       string
	AutoDAG       bool
	PowTest       bool
	autodagquit   chan bool
	etherbase     common.Address
	clientVersion string
	netVersionId  int
	shhVersionId  int
}

func New(config *Config) (*Ethereum, error) {
	// Bootstrap database
	logger.New(config.DataDir, config.LogFile, config.Verbosity)
	if len(config.LogJSON) > 0 {
		logger.NewJSONsystem(config.DataDir, config.LogJSON)
	}

	// Let the database take 3/4 of the max open files (TODO figure out a way to get the actual limit of the open files)
	const dbCount = 3
	ethdb.OpenFileLimit = 128 / (dbCount + 1)

	newdb := config.NewDB
	if newdb == nil {
		newdb = func(path string) (common.Database, error) { return ethdb.NewLDBDatabase(path) }
	}
	blockDb, err := newdb(filepath.Join(config.DataDir, "blockchain"))
	if err != nil {
		return nil, fmt.Errorf("blockchain db err: %v", err)
	}
	if db, ok := blockDb.(*ethdb.LDBDatabase); ok {
		db.GetTimer = metrics.NewTimer("eth/db/block/user/gets")
		db.PutTimer = metrics.NewTimer("eth/db/block/user/puts")
		db.MissMeter = metrics.NewMeter("eth/db/block/user/misses")
		db.ReadMeter = metrics.NewMeter("eth/db/block/user/reads")
		db.WriteMeter = metrics.NewMeter("eth/db/block/user/writes")
		db.CompTimeMeter = metrics.NewMeter("eth/db/block/compact/time")
		db.CompReadMeter = metrics.NewMeter("eth/db/block/compact/input")
		db.CompWriteMeter = metrics.NewMeter("eth/db/block/compact/output")
	}
	stateDb, err := newdb(filepath.Join(config.DataDir, "state"))
	if err != nil {
		return nil, fmt.Errorf("state db err: %v", err)
	}
	if db, ok := stateDb.(*ethdb.LDBDatabase); ok {
		db.GetTimer = metrics.NewTimer("eth/db/state/user/gets")
		db.PutTimer = metrics.NewTimer("eth/db/state/user/puts")
		db.MissMeter = metrics.NewMeter("eth/db/state/user/misses")
		db.ReadMeter = metrics.NewMeter("eth/db/state/user/reads")
		db.WriteMeter = metrics.NewMeter("eth/db/state/user/writes")
		db.CompTimeMeter = metrics.NewMeter("eth/db/state/compact/time")
		db.CompReadMeter = metrics.NewMeter("eth/db/state/compact/input")
		db.CompWriteMeter = metrics.NewMeter("eth/db/state/compact/output")
	}
	extraDb, err := newdb(filepath.Join(config.DataDir, "extra"))
	if err != nil {
		return nil, fmt.Errorf("extra db err: %v", err)
	}
	if db, ok := extraDb.(*ethdb.LDBDatabase); ok {
		db.GetTimer = metrics.NewTimer("eth/db/extra/user/gets")
		db.PutTimer = metrics.NewTimer("eth/db/extra/user/puts")
		db.MissMeter = metrics.NewMeter("eth/db/extra/user/misses")
		db.ReadMeter = metrics.NewMeter("eth/db/extra/user/reads")
		db.WriteMeter = metrics.NewMeter("eth/db/extra/user/writes")
		db.CompTimeMeter = metrics.NewMeter("eth/db/extra/compact/time")
		db.CompReadMeter = metrics.NewMeter("eth/db/extra/compact/input")
		db.CompWriteMeter = metrics.NewMeter("eth/db/extra/compact/output")
	}
	nodeDb := filepath.Join(config.DataDir, "nodes")

	// Perform database sanity checks
	/*
		// The databases were previously tied to protocol versions. Currently we
		// are moving away from this decision as approaching Frontier. The below
		// check was left in for now but should eventually be just dropped.

		d, _ := blockDb.Get([]byte("ProtocolVersion"))
		protov := int(common.NewValue(d).Uint())
		if protov != config.ProtocolVersion && protov != 0 {
			path := filepath.Join(config.DataDir, "blockchain")
			return nil, fmt.Errorf("Database version mismatch. Protocol(%d / %d). `rm -rf %s`", protov, config.ProtocolVersion, path)
		}
		saveProtocolVersion(blockDb, config.ProtocolVersion)
	*/
	glog.V(logger.Info).Infof("Protocol Versions: %v, Network Id: %v", ProtocolVersions, config.NetworkId)

	if !config.SkipBcVersionCheck {
		b, _ := blockDb.Get([]byte("BlockchainVersion"))
		bcVersion := int(common.NewValue(b).Uint())
		if bcVersion != config.BlockChainVersion && bcVersion != 0 {
			return nil, fmt.Errorf("Blockchain DB version mismatch (%d / %d). Run geth upgradedb.\n", bcVersion, config.BlockChainVersion)
		}
		saveBlockchainVersion(blockDb, config.BlockChainVersion)
	}
	glog.V(logger.Info).Infof("Blockchain DB Version: %d", config.BlockChainVersion)

	eth := &Ethereum{
<<<<<<< HEAD
		shutdownChan:    make(chan bool),
		databasesClosed: make(chan bool),
		blockDb:         blockDb,
		stateDb:         stateDb,
		extraDb:         extraDb,
		eventMux:        &event.TypeMux{},
		accountManager:  config.AccountManager,
		DataDir:         config.DataDir,
		etherbase:       common.HexToAddress(config.Etherbase),
		clientVersion:   config.Name, // TODO should separate from Name
		ethVersionId:    config.ProtocolVersion,
		netVersionId:    config.NetworkId,
		NatSpec:         config.NatSpec,
		MinerThreads:    config.MinerThreads,
		SolcPath:        config.SolcPath,
		AutoDAG:         config.AutoDAG,
=======
		shutdownChan:            make(chan bool),
		databasesClosed:         make(chan bool),
		blockDb:                 blockDb,
		stateDb:                 stateDb,
		extraDb:                 extraDb,
		eventMux:                &event.TypeMux{},
		accountManager:          config.AccountManager,
		DataDir:                 config.DataDir,
		etherbase:               common.HexToAddress(config.Etherbase),
		clientVersion:           config.Name, // TODO should separate from Name
		netVersionId:            config.NetworkId,
		NatSpec:                 config.NatSpec,
		MinerThreads:            config.MinerThreads,
		SolcPath:                config.SolcPath,
		AutoDAG:                 config.AutoDAG,
		PowTest:                 config.PowTest,
		GpoMinGasPrice:          config.GpoMinGasPrice,
		GpoMaxGasPrice:          config.GpoMaxGasPrice,
		GpoFullBlockRatio:       config.GpoFullBlockRatio,
		GpobaseStepDown:         config.GpobaseStepDown,
		GpobaseStepUp:           config.GpobaseStepUp,
		GpobaseCorrectionFactor: config.GpobaseCorrectionFactor,
>>>>>>> f346ac37
	}

	if config.PowTest {
		glog.V(logger.Info).Infof("ethash used in test mode")
		eth.pow, err = ethash.NewForTesting()
		if err != nil {
			return nil, err
		}
	} else {
		eth.pow = ethash.New()
	}
	genesis := core.GenesisBlock(uint64(config.GenesisNonce), stateDb)
	eth.chainManager, err = core.NewChainManager(genesis, blockDb, stateDb, extraDb, eth.pow, eth.EventMux())
	if err != nil {
		return nil, err
	}
	eth.txPool = core.NewTxPool(eth.EventMux(), eth.chainManager.State, eth.chainManager.GasLimit)

	eth.blockProcessor = core.NewBlockProcessor(stateDb, extraDb, eth.pow, eth.chainManager, eth.EventMux())
	eth.chainManager.SetProcessor(eth.blockProcessor)
	eth.protocolManager = NewProtocolManager(config.NetworkId, eth.eventMux, eth.txPool, eth.pow, eth.chainManager)

	eth.miner = miner.New(eth, eth.EventMux(), eth.pow)
	eth.miner.SetGasPrice(config.GasPrice)
	if config.Shh {
		eth.whisper = whisper.New()
		eth.shhVersionId = int(eth.whisper.Version())
	}

	netprv, err := config.nodeKey()
	if err != nil {
		return nil, err
	}
<<<<<<< HEAD

	protocols := []p2p.Protocol{eth.protocolManager.SubProtocol}

	if config.Bzz {
		eth.Swarm, err = bzz.NewApi(config.DataDir, config.BzzPort)
		if err != nil {
			glog.V(logger.Warn).Infof("BZZ: error creating swarm: %v. Protocol skipped", err)
		} else {
			var proto p2p.Protocol
			proto, err = eth.Swarm.Bzz()
			if err != nil {
				glog.V(logger.Warn).Infof("BZZ: error creating swarm: %v. Protocol skipped", err)
				eth.Swarm = nil
			} else {
				protocols = append(protocols, proto)
			}
		}
	}

=======
	protocols := append([]p2p.Protocol{}, eth.protocolManager.SubProtocols...)
>>>>>>> f346ac37
	if config.Shh {
		protocols = append(protocols, eth.whisper.Protocol())
	}
	eth.net = &p2p.Server{
		PrivateKey:      netprv,
		Name:            config.Name,
		MaxPeers:        config.MaxPeers,
		MaxPendingPeers: config.MaxPendingPeers,
		Discovery:       config.Discovery,
		Protocols:       protocols,
		NAT:             config.NAT,
		NoDial:          !config.Dial,
		BootstrapNodes:  config.parseBootNodes(),
		StaticNodes:     config.parseNodes(staticNodes),
		TrustedNodes:    config.parseNodes(trustedNodes),
		NodeDatabase:    nodeDb,
	}
	if len(config.Port) > 0 {
		eth.net.ListenAddr = ":" + config.Port
	}

	eth.net.Protocols = protocols

	vm.Debug = config.VmDebug

	return eth, nil
}

type NodeInfo struct {
	Name       string
	NodeUrl    string
	NodeID     string
	IP         string
	DiscPort   int // UDP listening port for discovery protocol
	TCPPort    int // TCP listening port for RLPx
	Td         string
	ListenAddr string
}

func (s *Ethereum) NodeInfo() *NodeInfo {
	node := s.net.Self()

	return &NodeInfo{
		Name:       s.Name(),
		NodeUrl:    node.String(),
		NodeID:     node.ID.String(),
		IP:         node.IP.String(),
		DiscPort:   int(node.UDP),
		TCPPort:    int(node.TCP),
		ListenAddr: s.net.ListenAddr,
		Td:         s.ChainManager().Td().String(),
	}
}

type PeerInfo struct {
	ID            string
	Name          string
	Caps          string
	RemoteAddress string
	LocalAddress  string
}

func newPeerInfo(peer *p2p.Peer) *PeerInfo {
	var caps []string
	for _, cap := range peer.Caps() {
		caps = append(caps, cap.String())
	}
	return &PeerInfo{
		ID:            peer.ID().String(),
		Name:          peer.Name(),
		Caps:          strings.Join(caps, ", "),
		RemoteAddress: peer.RemoteAddr().String(),
		LocalAddress:  peer.LocalAddr().String(),
	}
}

// PeersInfo returns an array of PeerInfo objects describing connected peers
func (s *Ethereum) PeersInfo() (peersinfo []*PeerInfo) {
	for _, peer := range s.net.Peers() {
		if peer != nil {
			peersinfo = append(peersinfo, newPeerInfo(peer))
		}
	}
	return
}

func (s *Ethereum) ResetWithGenesisBlock(gb *types.Block) {
	s.chainManager.ResetWithGenesisBlock(gb)
}

func (s *Ethereum) StartMining(threads int) error {
	eb, err := s.Etherbase()
	if err != nil {
		err = fmt.Errorf("Cannot start mining without etherbase address: %v", err)
		glog.V(logger.Error).Infoln(err)
		return err
	}

	go s.miner.Start(eb, threads)
	return nil
}

func (s *Ethereum) Etherbase() (eb common.Address, err error) {
	eb = s.etherbase
	if (eb == common.Address{}) {
		primary, err := s.accountManager.Primary()
		if err != nil {
			return eb, err
		}
		if (primary == common.Address{}) {
			err = fmt.Errorf("no accounts found")
			return eb, err
		}
		eb = primary
	}
	return eb, nil
}

func (s *Ethereum) StopMining()         { s.miner.Stop() }
func (s *Ethereum) IsMining() bool      { return s.miner.Mining() }
func (s *Ethereum) Miner() *miner.Miner { return s.miner }

// func (s *Ethereum) Logger() logger.LogSystem             { return s.logger }
func (s *Ethereum) Name() string                         { return s.net.Name }
func (s *Ethereum) AccountManager() *accounts.Manager    { return s.accountManager }
func (s *Ethereum) ChainManager() *core.ChainManager     { return s.chainManager }
func (s *Ethereum) BlockProcessor() *core.BlockProcessor { return s.blockProcessor }
func (s *Ethereum) TxPool() *core.TxPool                 { return s.txPool }
func (s *Ethereum) Whisper() *whisper.Whisper            { return s.whisper }
func (s *Ethereum) EventMux() *event.TypeMux             { return s.eventMux }
func (s *Ethereum) BlockDb() common.Database             { return s.blockDb }
func (s *Ethereum) StateDb() common.Database             { return s.stateDb }
func (s *Ethereum) ExtraDb() common.Database             { return s.extraDb }
func (s *Ethereum) IsListening() bool                    { return true } // Always listening
func (s *Ethereum) PeerCount() int                       { return s.net.PeerCount() }
func (s *Ethereum) Peers() []*p2p.Peer                   { return s.net.Peers() }
func (s *Ethereum) MaxPeers() int                        { return s.net.MaxPeers }
func (s *Ethereum) ClientVersion() string                { return s.clientVersion }
func (s *Ethereum) EthVersion() int                      { return int(s.protocolManager.SubProtocols[0].Version) }
func (s *Ethereum) NetVersion() int                      { return s.netVersionId }
func (s *Ethereum) ShhVersion() int                      { return s.shhVersionId }
func (s *Ethereum) Downloader() *downloader.Downloader   { return s.protocolManager.downloader }

// Start the ethereum
func (s *Ethereum) Start() error {
	jsonlogger.LogJson(&logger.LogStarting{
		ClientString:    s.net.Name,
		ProtocolVersion: s.EthVersion(),
	})

	err := s.net.Start()
	if err != nil {
		return err
	}
	// periodically flush databases
	go s.syncDatabases()

	if s.AutoDAG {
		s.StartAutoDAG()
	}

	s.protocolManager.Start()

	if s.whisper != nil {
		s.whisper.Start()
	}

	if s.Swarm != nil && s.net.Self() != nil {
		glog.V(logger.Info).Infof("net.self after net started: %v, listening on: %v", s.net.Self(), s.net.ListenAddr)
		listenAddr := s.net.ListenAddr
		if listenAddr == "" {
			listenAddr = ":0"
		}
		s.Swarm.Start(s.net.Self(), listenAddr, s.AddPeer)
	}

	glog.V(logger.Info).Infoln("Server started")
	return nil
}

// sync databases every minute. If flushing fails we exit immediatly. The system
// may not continue under any circumstances.
func (s *Ethereum) syncDatabases() {
	ticker := time.NewTicker(1 * time.Minute)
done:
	for {
		select {
		case <-ticker.C:
			// don't change the order of database flushes
			if err := s.extraDb.Flush(); err != nil {
				glog.Fatalf("fatal error: flush extraDb: %v (Restart your node. We are aware of this issue)\n", err)
			}
			if err := s.stateDb.Flush(); err != nil {
				glog.Fatalf("fatal error: flush stateDb: %v (Restart your node. We are aware of this issue)\n", err)
			}
			if err := s.blockDb.Flush(); err != nil {
				glog.Fatalf("fatal error: flush blockDb: %v (Restart your node. We are aware of this issue)\n", err)
			}
		case <-s.shutdownChan:
			break done
		}
	}

	s.blockDb.Close()
	s.stateDb.Close()
	s.extraDb.Close()

	close(s.databasesClosed)
}

func (s *Ethereum) StartForTest() {
	jsonlogger.LogJson(&logger.LogStarting{
		ClientString:    s.net.Name,
		ProtocolVersion: s.EthVersion(),
	})
}

// AddPeer connects to the given node and maintains the connection until the
// server is shut down. If the connection fails for any reason, the server will
// attempt to reconnect the peer.
func (self *Ethereum) AddPeer(nodeURL string) error {
	n, err := discover.ParseNode(nodeURL)
	if err != nil {
		return fmt.Errorf("invalid node URL: %v", err)
	}
	self.net.AddPeer(n)
	return nil
}

func (s *Ethereum) Stop() {
	s.net.Stop()
	s.chainManager.Stop()
	s.protocolManager.Stop()
	s.txPool.Stop()
	s.eventMux.Stop()
	if s.whisper != nil {
		s.whisper.Stop()
	}
	s.StopAutoDAG()

	if s.Swarm != nil {
		s.Swarm.Stop()
	}

	glog.V(logger.Info).Infoln("Server stopped")
	close(s.shutdownChan)
}

// This function will wait for a shutdown and resumes main thread execution
func (s *Ethereum) WaitForShutdown() {
	<-s.databasesClosed
	<-s.shutdownChan
}

// StartAutoDAG() spawns a go routine that checks the DAG every autoDAGcheckInterval
// by default that is 10 times per epoch
// in epoch n, if we past autoDAGepochHeight within-epoch blocks,
// it calls ethash.MakeDAG  to pregenerate the DAG for the next epoch n+1
// if it does not exist yet as well as remove the DAG for epoch n-1
// the loop quits if autodagquit channel is closed, it can safely restart and
// stop any number of times.
// For any more sophisticated pattern of DAG generation, use CLI subcommand
// makedag
func (self *Ethereum) StartAutoDAG() {
	if self.autodagquit != nil {
		return // already started
	}
	go func() {
		glog.V(logger.Info).Infof("Automatic pregeneration of ethash DAG ON (ethash dir: %s)", ethash.DefaultDir)
		var nextEpoch uint64
		timer := time.After(0)
		self.autodagquit = make(chan bool)
		for {
			select {
			case <-timer:
				glog.V(logger.Info).Infof("checking DAG (ethash dir: %s)", ethash.DefaultDir)
				currentBlock := self.ChainManager().CurrentBlock().NumberU64()
				thisEpoch := currentBlock / epochLength
				if nextEpoch <= thisEpoch {
					if currentBlock%epochLength > autoDAGepochHeight {
						if thisEpoch > 0 {
							previousDag, previousDagFull := dagFiles(thisEpoch - 1)
							os.Remove(filepath.Join(ethash.DefaultDir, previousDag))
							os.Remove(filepath.Join(ethash.DefaultDir, previousDagFull))
							glog.V(logger.Info).Infof("removed DAG for epoch %d (%s)", thisEpoch-1, previousDag)
						}
						nextEpoch = thisEpoch + 1
						dag, _ := dagFiles(nextEpoch)
						if _, err := os.Stat(dag); os.IsNotExist(err) {
							glog.V(logger.Info).Infof("Pregenerating DAG for epoch %d (%s)", nextEpoch, dag)
							err := ethash.MakeDAG(nextEpoch*epochLength, "") // "" -> ethash.DefaultDir
							if err != nil {
								glog.V(logger.Error).Infof("Error generating DAG for epoch %d (%s)", nextEpoch, dag)
								return
							}
						} else {
							glog.V(logger.Error).Infof("DAG for epoch %d (%s)", nextEpoch, dag)
						}
					}
				}
				timer = time.After(autoDAGcheckInterval)
			case <-self.autodagquit:
				return
			}
		}
	}()
}

// dagFiles(epoch) returns the two alternative DAG filenames (not a path)
// 1) <revision>-<hex(seedhash[8])> 2) full-R<revision>-<hex(seedhash[8])>
func dagFiles(epoch uint64) (string, string) {
	seedHash, _ := ethash.GetSeedHash(epoch * epochLength)
	dag := fmt.Sprintf("full-R%d-%x", ethashRevision, seedHash[:8])
	return dag, "full-R" + dag
}

// stopAutoDAG stops automatic DAG pregeneration by quitting the loop
func (self *Ethereum) StopAutoDAG() {
	if self.autodagquit != nil {
		close(self.autodagquit)
		self.autodagquit = nil
	}
	glog.V(logger.Info).Infof("Automatic pregeneration of ethash DAG OFF (ethash dir: %s)", ethash.DefaultDir)
}

/*
	// The databases were previously tied to protocol versions. Currently we
	// are moving away from this decision as approaching Frontier. The below
	// code was left in for now but should eventually be just dropped.

	func saveProtocolVersion(db common.Database, protov int) {
		d, _ := db.Get([]byte("ProtocolVersion"))
		protocolVersion := common.NewValue(d).Uint()

		if protocolVersion == 0 {
			db.Put([]byte("ProtocolVersion"), common.NewValue(protov).Bytes())
		}
	}
*/

func saveBlockchainVersion(db common.Database, bcVersion int) {
	d, _ := db.Get([]byte("BlockchainVersion"))
	blockchainVersion := common.NewValue(d).Uint()

	if blockchainVersion == 0 {
		db.Put([]byte("BlockchainVersion"), common.NewValue(bcVersion).Bytes())
	}
}

func (self *Ethereum) Solc() (*compiler.Solidity, error) {
	var err error
	if self.solc == nil {
		self.solc, err = compiler.New(self.SolcPath)
	}
	return self.solc, err
}

// set in js console via admin interface or wrapper from cli flags
func (self *Ethereum) SetSolc(solcPath string) (*compiler.Solidity, error) {
	self.SolcPath = solcPath
	self.solc = nil
	return self.Solc()
}<|MERGE_RESOLUTION|>--- conflicted
+++ resolved
@@ -90,7 +90,6 @@
 	Dial    bool
 	Bzz     bool
 	BzzPort string
-	PowTest bool
 
 	Etherbase      string
 	GasPrice       *big.Int
@@ -205,11 +204,8 @@
 	whisper         *whisper.Whisper
 	pow             *ethash.Ethash
 	protocolManager *ProtocolManager
-<<<<<<< HEAD
 	downloader      *downloader.Downloader
 	Swarm           *bzz.Api
-=======
->>>>>>> f346ac37
 	SolcPath        string
 	solc            *compiler.Solidity
 
@@ -325,24 +321,6 @@
 	glog.V(logger.Info).Infof("Blockchain DB Version: %d", config.BlockChainVersion)
 
 	eth := &Ethereum{
-<<<<<<< HEAD
-		shutdownChan:    make(chan bool),
-		databasesClosed: make(chan bool),
-		blockDb:         blockDb,
-		stateDb:         stateDb,
-		extraDb:         extraDb,
-		eventMux:        &event.TypeMux{},
-		accountManager:  config.AccountManager,
-		DataDir:         config.DataDir,
-		etherbase:       common.HexToAddress(config.Etherbase),
-		clientVersion:   config.Name, // TODO should separate from Name
-		ethVersionId:    config.ProtocolVersion,
-		netVersionId:    config.NetworkId,
-		NatSpec:         config.NatSpec,
-		MinerThreads:    config.MinerThreads,
-		SolcPath:        config.SolcPath,
-		AutoDAG:         config.AutoDAG,
-=======
 		shutdownChan:            make(chan bool),
 		databasesClosed:         make(chan bool),
 		blockDb:                 blockDb,
@@ -365,7 +343,6 @@
 		GpobaseStepDown:         config.GpobaseStepDown,
 		GpobaseStepUp:           config.GpobaseStepUp,
 		GpobaseCorrectionFactor: config.GpobaseCorrectionFactor,
->>>>>>> f346ac37
 	}
 
 	if config.PowTest {
@@ -399,9 +376,8 @@
 	if err != nil {
 		return nil, err
 	}
-<<<<<<< HEAD
-
-	protocols := []p2p.Protocol{eth.protocolManager.SubProtocol}
+
+	protocols := append([]p2p.Protocol{}, eth.protocolManager.SubProtocols...)
 
 	if config.Bzz {
 		eth.Swarm, err = bzz.NewApi(config.DataDir, config.BzzPort)
@@ -419,9 +395,6 @@
 		}
 	}
 
-=======
-	protocols := append([]p2p.Protocol{}, eth.protocolManager.SubProtocols...)
->>>>>>> f346ac37
 	if config.Shh {
 		protocols = append(protocols, eth.whisper.Protocol())
 	}
